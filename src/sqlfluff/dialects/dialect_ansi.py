--- conflicted
+++ resolved
@@ -928,15 +928,10 @@
             'LIMIT',
             'GROUP',
             'ORDER',
-<<<<<<< HEAD
             'HAVING',
             'QUALIFY'
-        )
-=======
-            'HAVING'
         ),
         enforce_whitespace_preceeding_terminator=True
->>>>>>> d0d6a20d
     )
     parse_grammar = Sequence(
         'WHERE',
@@ -1006,15 +1001,10 @@
         terminator=OneOf(
             'ORDER',
             'LIMIT',
-<<<<<<< HEAD
             'HAVING',
             'QUALIFY'
-        )
-=======
-            'HAVING'
         ),
         enforce_whitespace_preceeding_terminator=True
->>>>>>> d0d6a20d
     )
     parse_grammar = Sequence(
         'GROUP',
@@ -1048,15 +1038,10 @@
         'HAVING',
         terminator=OneOf(
             'ORDER',
-<<<<<<< HEAD
             'LIMIT',
             'QUALIFY'
-        )
-=======
-            'LIMIT'
         ),
         enforce_whitespace_preceeding_terminator=True
->>>>>>> d0d6a20d
     )
     parse_grammar = Sequence(
         'HAVING',
